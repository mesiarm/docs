--- conflicted
+++ resolved
@@ -1101,16 +1101,10 @@
 **minItems** | 循环组件允许的最少项目数。 不使用组时预先显示这些项目。 例如，如果您设置 **'minItems: 1'** 第一行将被显示而不是隐藏。
 **maxItems** | 循环组件允许的最大项目数。
 **groups** | 引用一组表单字段，将循环组件置于组模式(见下文)。 也可以使用内联定义。
-<<<<<<< HEAD
-**groupKeyFrom** | the group key attribute stored along with the saved data. Default: `_group`
-**showReorder** | displays an interface for sorting items. Default: true
-**showDuplicate** | displays an interface for cloning items. Default: true
-=======
 **groupKeyFrom** | 与保存的数据一起存储的组key属性。 默认值：`_group`
 **showReorder** | 显示用于排序项目的界面。 默认值: `true`
 **showDuplicate** | 显示复制项目的界面。 默认值: `true`
 
->>>>>>> 0fb85dbe
 
 循环组件字段支持组模式，该模式允许为每次迭代选择一组自定义字段。
 
