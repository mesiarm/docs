# Relationships

Database tables are often related to one another. For example, a blog post may have many comments, or an order could be related to the user who placed it. October makes managing and working with these relationships easy and supports several different types of relationships.

## Defining Relationships

Model relationships are defined as properties on your model classes. An example of defining relationships:

```php
class User extends Model
{
    public $hasMany = [
        'posts' => \Acme\Blog\Models\Post::class
    ]
}
```

Relationships like models themselves, also serve as powerful [query builders](query.md), accessing relationships as functions provides powerful method chaining and querying capabilities. For example:

```php
$user->posts()->where('is_active', true)->get();
```

Accessing a relationship as a property is also possible:

```php
$user->posts;
```

<a id="oc-detailed-relationships"></a>
### Detailed Definitions

Each definition can be an array where the key is the relation name and the value is a detail array. The detail array's first value is always the related model class name and all other values are parameters that must have a key name.

```php
public $hasMany = [
    'posts' => [\Acme\Blog\Models\Post::class, 'delete' => true]
];
```

The following are parameters that can be used with all relations:

Argument | Description
------------- | -------------
**order** | sorting order for multiple records.
**conditions** | filters the relation using a raw where query statement.
**scope** | filters the relation using a supplied scope method.
**push** | if set to false, this relation will not be saved via `push`, default: true.
**delete** | if set to true, the related model will be deleted if the primary model is deleted or relationship is destroyed, default: false.
**relationClass** | specify a custom class name for the related object.

Example filter using **order** and **conditions** parameters.

```php
public $belongsToMany = [
    'categories' => [
        \Acme\Blog\Models\Category::class,
        'order' => 'name desc',
        'conditions' => 'is_active = 1'
    ]
];
```

Example filter using the **scope** parameter.

```php
class Post extends Model
{
    public $belongsToMany = [
        'categories' => [
            \Acme\Blog\Models\Category::class,
            'scope' => 'isActive'
        ]
    ];
}

class Category extends Model
{
    public function scopeIsActive($query)
    {
        return $query->where('is_active', true)->orderBy('name', 'desc');
    }
}
```

<<<<<<< HEAD
The **scope** parameter can also refer to a static method.

```php
public $belongsToMany = [
    'categories' => [
        \Acme\Blog\Models\Category::class,
        'scope' => [self::class, 'myFilterMethod']
    ]
];

public static myFilterMethod($query, $related, $parent)
{
    // ...
}
```

Example implementation using the **relationClass** parameter.

```php
public $belongsToMany = [
    'users' => [
        \Backend\Models\User::class,
        'relationClass' => \Backend\Classes\MyBelongsToMany::class
    ]
];
```

> **Note**: The `relationClass` should inherit the class of the specified type. For example, when using `belongsTo` the class must inherit `October\Rain\Database\Relations\BelongsTo`.

=======
<a id="oc-relationship-types"></a>
>>>>>>> 65b0994b
## Relationship Types

The following relations types are available:

- [One To One](#relation-one-to-one)
- [One To Many](#relation-one-to-many)
- [Many To Many](#relation-many-to-many)
- [Has Many Through](#relation-has-many-through)
- [Has One Through](#relation-has-one-through)
- [Polymorphic Relations](#relation-polymorphic-relations)

<a id="relation-one-to-one"></a>
### One To One

A one-to-one relationship is a very basic relation. For example, a `User` model might be associated with one `Phone`. To define this relationship, we add a `phone` entry to the `$hasOne` property on the `User` model.

```php
<?php namespace Acme\Blog\Models;

use Model;

class User extends Model
{
    public $hasOne = [
        'phone' => \Acme\Blog\Models\Phone::class
    ];
}
```

Once the relationship is defined, we may retrieve the related record using the model property of the same name. These properties are dynamic and allow you to access them as if they were regular attributes on the model:

```php
$phone = User::find(1)->phone;
```

The model assumes the foreign key of the relationship based on the model name. In this case, the `Phone` model is automatically assumed to have a `user_id` foreign key. If you wish to override this convention, you may pass the `key` parameter to the definition:

```php
public $hasOne = [
    'phone' => [\Acme\Blog\Models\Phone::class, 'key' => 'my_user_id']
];
```

Additionally, the model assumes that the foreign key should have a value matching the `id` column of the parent. In other words, it will look for the value of the user's `id` column in the `user_id` column of the `Phone` record. If you would like the relationship to use a value other than `id`, you may pass the `otherKey` parameter to the definition:

```php
public $hasOne = [
    'phone' => [\Acme\Blog\Models\Phone::class, 'key' => 'my_user_id', 'otherKey' => 'my_id']
];
```

#### Defining the inverse of the relation

Now that we can access the `Phone` model from our `User`. Let's do the opposite and define a relationship on the `Phone` model that will let us access the `User` that owns the phone. We can define the inverse of a `hasOne` relationship using the `$belongsTo` property:

```php
class Phone extends Model
{
    public $belongsTo = [
        'user' => \Acme\Blog\Models\User::class
    ];
}
```

In the example above, the model will try to match the `user_id` from the `Phone` model to an `id` on the `User` model. It determines the default foreign key name by examining the name of the relationship definition and suffixing the name with `_id`. However, if the foreign key on the `Phone` model is not `user_id`, you may pass a custom key name using the `key` parameter on the definition:

```php
public $belongsTo = [
    'user' => [Acme\Blog\Models\User::class, 'key' => 'my_user_id']
];
```

If your parent model does not use `id` as its primary key, or you wish to join the child model to a different column, you may pass the `otherKey` parameter to the definition specifying your parent table's custom key:

```php
public $belongsTo = [
    'user' => [\Acme\Blog\Models\User::class, 'key' => 'my_user_id', 'otherKey' => 'my_id']
];
```

#### Default models

The `belongsTo` relationship lets you define a default model that will be returned if the given relationship is `null`. This pattern is often referred to as the [Null Object pattern](https://en.wikipedia.org/wiki/Null_Object_pattern) and can help remove conditional checks in your code. In the following example, the `user` relation will return an empty `Acme\Blog\Models\User` model if no `user` is attached to the post.

```php
public $belongsTo = [
    'user' => [\Acme\Blog\Models\User::class, 'default' => true]
];
```

To populate the default model with attributes, you may pass an array to the `default` parameter.

```php
public $belongsTo = [
    'user' => [
        \Acme\Blog\Models\User::class,
        'default' => ['name' => 'Guest']
    ]
];
```

<a id="relation-one-to-many"></a>
### One To Many

A one-to-many relationship is used to define relationships where a single model owns any amount of other models. For example, a blog post may have an infinite number of comments. Like all other relationships, one-to-many relationships are defined adding an entry to the `$hasMany` property on your model:

```php
class Post extends Model
{
    public $hasMany = [
        'comments' => \Acme\Blog\Models\Comment::class
    ];
}
```

Remember, the model will automatically determine the proper foreign key column on the `Comment` model. By convention, it will take the "snake case" name of the owning model and suffix it with `_id`. So for this example, we can assume the foreign key on the `Comment` model is `post_id`.

Once the relationship has been defined, we can access the collection of comments by accessing the `comments` property. Remember, since the model provides "dynamic properties", we can access relationships as if they were defined as properties on the model:

```php
$comments = Post::find(1)->comments;

foreach ($comments as $comment) {
    //
}
```

Of course, since all relationships also serve as query builders, you can add further constraints to which comments are retrieved by calling the `comments` method and continuing to chain conditions onto the query:

```php
$comments = Post::find(1)->comments()->where('title', 'foo')->first();
```

Like the `hasOne` relation, you may also override the foreign and local keys by passing the `key` and `otherKey` parameters on the definition respectively:

```php
public $hasMany = [
    'comments' => [\Acme\Blog\Models\Comment::class, 'key' => 'my_post_id', 'otherKey' => 'my_id']
];
```

#### Defining the inverse of the relation

Now that we can access all of a post's comments, let's define a relationship to allow a comment to access its parent post. To define the inverse of a `hasMany` relationship, define the `$belongsTo` property on the child model:

```php
class Comment extends Model
{
    public $belongsTo = [
        'post' => \Acme\Blog\Models\Post::class
    ];
}
```

Once the relationship has been defined, we can retrieve the `Post` model for a `Comment` by accessing the `post` "dynamic property":

```php
$comment = Comment::find(1);

echo $comment->post->title;
```

In the example above, the model will try to match the `post_id` from the `Comment` model to an `id` on the `Post` model. It determines the default foreign key name by examining the name of the relationship  and suffixing it with `_id`. However, if the foreign key on the `Comment` model is not `post_id`, you may pass a custom key name using the `key` parameter:

```php
public $belongsTo = [
    'post' => [\Acme\Blog\Models\Post::class, 'key' => 'my_post_id']
];
```

If your parent model does not use `id` as its primary key, or you wish to join the child model to a different column, you may pass the `otherKey` parameter to the definition specifying your parent table's custom key:

```php
public $belongsTo = [
    'post' => [Acme\Blog\Models\Post::class, 'key' => 'my_post_id', 'otherKey' => 'my_id']
];
```

<a id="relation-many-to-many"></a>
### Many To Many

Many-to-many relations are slightly more complicated than `hasOne` and `hasMany` relationships. An example of such a relationship is a user with many roles, where the roles are also shared by other users. For example, many users may have the role of "Admin". To define this relationship, three database tables are needed: `users`, `roles`, and `role_user`. The `role_user` table is derived from the alphabetical order of the related model names, and contains the `user_id` and `role_id` columns.

Below is an example that shows the [database table structure](../plugin/updates.md#oc-migration-files) used to create the join table.

```php
Schema::create('role_user', function($table)
{
    $table->integer('user_id')->unsigned();
    $table->integer('role_id')->unsigned();
    $table->primary(['user_id', 'role_id']);
});
```

Many-to-many relationships are defined adding an entry to the `$belongsToMany` property on your model class. For example, let's define the `roles` method on our `User` model:

```php
class User extends Model
{
    public $belongsToMany = [
        'roles' => \Acme\Blog\Models\Role::class
    ];
}
```

Once the relationship is defined, you may access the user's roles using the `roles` dynamic property:

```php
$user = User::find(1);

foreach ($user->roles as $role) {
    //
}
```

Of course, like all other relationship types, you may call the `roles` method to continue chaining query constraints onto the relationship:

```php
$roles = User::find(1)->roles()->orderBy('name')->get();
```

As mentioned previously, to determine the table name of the relationship's joining table, the model will join the two related model names in alphabetical order. However, you are free to override this convention. You may do so by passing the `table` parameter to the `belongsToMany` definition:

```php
public $belongsToMany = [
    'roles' => [\Acme\Blog\Models\Role::class, 'table' => 'acme_blog_role_user']
];
```

In addition to customizing the name of the joining table, you may also customize the column names of the keys on the table by passing additional parameters to the `belongsToMany` definition. The `key` parameter is the foreign key name of the model on which you are defining the relationship, while the `otherKey` parameter is the foreign key name of the model that you are joining to:

```php
public $belongsToMany = [
    'roles' => [
        \Acme\Blog\Models\Role::class,
        'table'    => 'acme_blog_role_user',
        'key'      => 'my_user_id',
        'otherKey' => 'my_role_id'
    ]
];
```

#### Defining the inverse of the relationship

To define the inverse of a many-to-many relationship, you simply place another `$belongsToMany` property on your related model. To continue our user roles example, let's define the `users` relationship on the `Role` model:

```php
class Role extends Model
{
    public $belongsToMany = [
        'users' => \Acme\Blog\Models\User::class
    ];
}
```

As you can see, the relationship is defined exactly the same as its `User` counterpart, with the exception of simply referencing the `Acme\Blog\Models\User` model. Since we're reusing the `$belongsToMany` property, all of the usual table and key customization options are available when defining the inverse of many-to-many relationships.

#### Retrieving intermediate table columns

As you have already learned, working with many-to-many relations requires the presence of an intermediate join table. Models provide some very helpful ways of interacting with this table. For example, let's assume our `User` object has many `Role` objects that it is related to. After accessing this relationship, we may access the intermediate table using the `pivot` attribute on the models:

```php
$user = User::find(1);

foreach ($user->roles as $role) {
    echo $role->pivot->created_at;
}
```

Notice that each `Role` model we retrieve is automatically assigned a `pivot` attribute. This attribute contains a model representing the intermediate table, and may be used like any other model.

By default, only the model keys will be present on the `pivot` object. If your pivot table contains extra attributes, you must specify them when defining the relationship:

```php
public $belongsToMany = [
    'roles' => [
        \Acme\Blog\Models\Role::class,
        'pivot' => ['column1', 'column2']
    ]
];
```

If you want your pivot table to have automatically maintained `created_at` and `updated_at` timestamps, use the `timestamps` parameter on the relationship definition:

```php
public $belongsToMany = [
    'roles' => [
        \Acme\Blog\Models\Role::class,
        'timestamps' => true
    ]
];
```

If you would like to define a custom model to represent the intermediate table of your relationship, you may use `pivotModel` attribute when defining the relationship. Custom many-to-many pivot models should extend the `October\Rain\Database\Pivot` class while custom polymorphic many-to-many pivot models should extend the `October\Rain\Database\MorphPivot` class.

```php
public $belongsToMany = [
    'roles' => [
        \Acme\Blog\Models\Role::class,
        'pivotModel' => \Acme\Blog\Models\UserRolePivot::class
    ]
];
```

These are the parameters supported for `belongsToMany` relations:

Argument | Description
------------- | -------------
**table** | the name of the join table.
**key** | the key column name of the defining model (inside pivot table). Default value is combined from model name and `_id` suffix, i.e. `user_id`
**parentKey** | the key column name of the defining model (inside defining model table). Default: id
**otherKey** | the key column name of the related model (inside pivot table). Default value is combined from model name and `_id` suffix, i.e. `role_id`
**relatedKey** | the key column name of the related model (inside related model table). Default: id
**timestamps** | if true, the join table should contain `created_at` and `updated_at` columns. Default: false
**detach** | if set to false, the related model will be not be detached if the primary model is deleted or relationship is destroyed, default: true.
**pivot** | an array of pivot columns found in the join table, attributes are available via `$model->pivot`.
**pivotModel** | specify a custom model class to return when accessing the pivot relation. Defaults to `October\Rain\Database\Pivot` while for polymorphic relation `October\Rain\Database\MorphPivot`.
**pivotSortable** | specify a sort order column for the pivot table, used in combination with the [`SortableRelation` trait](../backend/reorder.md#sortable-relation-model).

<a id="relation-has-many-through"></a>
### Has Many Through

The has-many-through relationship provides a convenient short-cut for accessing distant relations via an intermediate relation. For example, a `Country` model might have many `Post` models through an intermediate `User` model. In this example, you could easily gather all blog posts for a given country. Let's look at the tables required to define this relationship:

```
countries
    id - integer
    name - string

users
    id - integer
    country_id - integer
    name - string

posts
    id - integer
    user_id - integer
    title - string
```

Though `posts` does not contain a `country_id` column, the `hasManyThrough` relation provides access to a country's posts via `$country->posts`. To perform this query, the model inspects the `country_id` on the intermediate `users` table. After finding the matching user IDs, they are used to query the `posts` table.

Now that we have examined the table structure for the relationship, let's define it on the `Country` model:

```php
class Country extends Model
{
    public $hasManyThrough = [
        'posts' => [
            \Acme\Blog\Models\Post::class,
            'through' => \Acme\Blog\Models\User::class
        ],
    ];
}
```

The first argument passed to the `$hasManyThrough` relation is the name of the final model we wish to access, while the `through` parameter is the name of the intermediate model.

Typical foreign key conventions will be used when performing the relationship's queries. If you would like to customize the keys of the relationship, you may pass them as the `key`, `otherKey` and `throughKey` parameters to the `$hasManyThrough` definition. The `key` parameter is the name of the foreign key on the intermediate model, the `throughKey` parameter is the name of the foreign key on the final model, while the `otherKey` is the local key.

```php
public $hasManyThrough = [
    'posts' => [
        \Acme\Blog\Models\Post::class,
        'key' => 'my_country_id',
        'through' => \Acme\Blog\Models\User::class,
        'throughKey' => 'my_user_id',
        'otherKey' => 'my_id'
    ],
];
```

<a id="relation-has-one-through"></a>
### Has One Through

The has-one-through relationship links models through a single intermediate relation. For example, if each supplier has one user, and each user is associated with one user history record, then the supplier model may access the user's history through the user. Let's look at the database tables necessary to define this relationship:

```
users
    id - integer
    supplier_id - integer

suppliers
    id - integer

history
    id - integer
    user_id - integer
```

Though the `history` table does not contain a `supplier_id` column, the `hasOneThrough` relation can provide access to the user's history to the supplier model. Now that we have examined the table structure for the relationship, let's define it on the `Supplier` model:

```php
class Supplier extends Model
{
    public $hasOneThrough = [
        'userHistory' => [
            \Acme\Supplies\Model\History::class,
            'through' => \Acme\Supplies\Model\User::class
        ],
    ];
}
```

The first array parameter passed to the `$hasOneThrough` property is the name of the final model we wish to access, while the `through` key is the name of the intermediate model.

Typical foreign key conventions will be used when performing the relationship's queries. If you would like to customize the keys of the relationship, you may pass them as the `key`, `otherKey` and `throughKey` parameters to the `$hasManyThrough` definition. The `key` parameter is the name of the foreign key on the intermediate model, the `throughKey` parameter is the name of the foreign key on the final model, while the `otherKey` is the local key.

```php
public $hasOneThrough = [
    'userHistory' => [
        \Acme\Supplies\Model\History::class,
        'key' => 'supplier_id',
        'through' => \Acme\Supplies\Model\User::class,
        'throughKey' => 'user_id',
        'otherKey' => 'id'
    ],
];
```

<a id="relation-polymorphic-relations"></a>
## Polymorphic Relations

Polymorphic relations allow a model to belong to more than one other model on a single association.

### Polymorphic One To One

#### Table Structure

A one-to-one polymorphic relation is similar to a simple one-to-one relation; however, the target model can belong to more than one type of model on a single association. For example, imagine you want to store photos for your staff members and for your products. Using polymorphic relationships, you can use a single `photos` table for both of these scenarios. First, let's examine the table structure required to build this relationship:

```
staff
    id - integer
    name - string

products
    id - integer
    price - integer

photos
    id - integer
    path - string
    imageable_id - integer
    imageable_type - string
```

Two important columns to note are the `imageable_id` and `imageable_type` columns on the `photos` table. The `imageable_id` column will contain the ID value of the owning staff or product, while the `imageable_type` column will contain the class name of the owning model. The `imageable_type` column is how the ORM determines which "type" of owning model to return when accessing the `imageable` relation.

#### Model Structure

Next, let's examine the model definitions needed to build this relationship:

```php
class Photo extends Model
{
    public $morphTo = [
        'imageable' => []
    ];
}

class Staff extends Model
{
    public $morphOne = [
        'photo' => [\Acme\Blog\Models\Photo::class, 'name' => 'imageable']
    ];
}

class Product extends Model
{
    public $morphOne = [
        'photo' => [\Acme\Blog\Models\Photo::class, 'name' => 'imageable']
    ];
}
```

#### Retrieving Polymorphic Relations

Once your database table and models are defined, you may access the relationships via your models. For example, to access the photo for a staff member, we can simply use the `photo` dynamic property:

```php
$staff = Staff::find(1);

$photo = $staff->photo
```

You may also retrieve the owner of a polymorphic relation from the polymorphic model by accessing the name of the `morphTo` relationship. In our case, that is the `imageable` definition on the `Photo` model. So, we will access it as a dynamic property:

```php
$photo = Photo::find(1);

$imageable = $photo->imageable;
```

The `imageable` relation on the `Photo` model will return either a `Staff` or `Product` instance, depending on which type of model owns the photo.

### Polymorphic One To Many

#### Table Structure

A one-to-many polymorphic relation is similar to a simple one-to-many relation; however, the target model can belong to more than one type of model on a single association. For example, imagine users of your application can "comment" on both posts and videos. Using polymorphic relationships, you may use a single `comments` table for both of these scenarios. First, let's examine the table structure required to build this relationship:

```
posts
    id - integer
    title - string
    body - text

videos
    id - integer
    title - string
    url - string

comments
    id - integer
    body - text
    commentable_id - integer
    commentable_type - string
```

#### Model Structure

Next, let's examine the model definitions needed to build this relationship:

```php
class Comment extends Model
{
    public $morphTo = [
        'commentable' => []
    ];
}

class Post extends Model
{
    public $morphMany = [
        'comments' => [\Acme\Blog\Models\Comment::class, 'name' => 'commentable']
    ];
}

class Product extends Model
{
    public $morphMany = [
        'comments' => [\Acme\Blog\Models\Comment::class, 'name' => 'commentable']
    ];
}
```

#### Retrieving The Relationship

Once your database table and models are defined, you may access the relationships via your models. For example, to access all of the comments for a post, we can use the `comments` dynamic property:

```php
$post = Author\Plugin\Models\Post::find(1);

foreach ($post->comments as $comment) {
    //
}
```

You may also retrieve the owner of a polymorphic relation from the polymorphic model by accessing the name of the `morphTo` relationship. In our case, that is the `commentable` definition on the `Comment` model. So, we will access it as a dynamic property:

```php
$comment = Author\Plugin\Models\Comment::find(1);

$commentable = $comment->commentable;
```

The `commentable` relation on the `Comment` model will return either a `Post` or `Video` instance, depending on which type of model owns the comment.

You are also able to update the owner of the related model by setting the attribute with the name of the `morphTo` relationship, in this case `commentable`.

```php
$comment = Author\Plugin\Models\Comment::find(1);
$video = Author\Plugin\Models\Video::find(1);

$comment->commentable = $video;
$comment->save()
```

### Polymorphic Many To Many

#### Table structure

In addition to "one-to-one" and "one-to-many" relations, you may also define "many-to-many" polymorphic relations. For example, a blog `Post` and `Video` model could share a polymorphic relation to a `Tag` model. Using a many-to-many polymorphic relation allows you to have a single list of unique tags that are shared across blog posts and videos. First, let's examine the table structure:

```
posts
    id - integer
    name - string

videos
    id - integer
    name - string

tags
    id - integer
    name - string

taggables
    tag_id - integer
    taggable_id - integer
    taggable_type - string
```

#### Model structure

Next, we're ready to define the relationships on the model. The `Post` and `Video` models will both have a `tags` relation defined in the `$morphToMany` property on the base model class:

```php
class Post extends Model
{
    public $morphToMany = [
        'tags' => [\Acme\Blog\Models\Tag::class, 'name' => 'taggable']
    ];
}
```

#### Defining the inverse of the relationship

Next, on the `Tag` model, you should define a relation for each of its related models. So, for this example, we will define a `posts` relation and a `videos` relation:

```php
class Tag extends Model
{
    public $morphedByMany = [
        'posts'  => [\Acme\Blog\Models\Post::class, 'name' => 'taggable'],
        'videos' => [\Acme\Blog\Models\Video::class, 'name' => 'taggable']
    ];
}
```

#### Retrieving the Relationship

Once your database table and models are defined, you may access the relationships via your models. For example, to access all of the tags for a post, you can simply use the `tags` dynamic property:

```php
$post = Post::find(1);

foreach ($post->tags as $tag) {
    //
}
```

You may also retrieve the owner of a polymorphic relation from the polymorphic model by accessing the name of the relationship defined in the `$morphedByMany` property. In our case, that is the `posts` or `videos` methods on the `Tag` model. So, you will access those relations as dynamic properties:

```php
$tag = Tag::find(1);

foreach ($tag->videos as $video) {
    //
}
```

#### Custom Polymorphic Types

By default, the fully qualified class name is used to store the related model type. For instance, given the example above where a `Photo` may belong to `Staff` or a `Product`, the default `imageable_type` value is either `Acme\Blog\Models\Staff` or `Acme\Blog\Models\Product` respectively.

Using a custom polymorphic type lets you decouple your database from your application's internal structure. You may define a relationship "morph map" to provide a custom name for each model instead of the class name:

```php
use October\Rain\Database\Relations\Relation;

Relation::morphMap([
    'staff' => \Acme\Blog\Models\Staff::class,
    'product' => \Acme\Blog\Models\Product::class,
]);
```

The most common place to register the `morphMap` in the `boot` method of a [Plugin registration file](../plugin/registration.md#oc-registration-methods).

<a id="oc-querying-relations"></a>
## Querying Relations

Since all types of Model relationships can be called via functions, you may call those functions to obtain an instance of the relationship without actually executing the relationship queries. In addition, all types of relationships also serve as [query builders](query.md), allowing you to continue to chain constraints onto the relationship query before finally executing the SQL against your database.

For example, imagine a blog system in which a `User` model has many associated `Post` models:

```php
class User extends Model
{
    public $hasMany = [
        'posts' => \Acme\Blog\Models\Post::class
    ];
}
```

### Access via Relationship Method

You may query the **posts** relationship and add additional constraints to the relationship using the `posts` method. This gives you the ability to chain any of the [query builder](query.md) methods on the relationship.

```php
$user = User::find(1);

$posts = $user->posts()->where('is_active', 1)->get();

$post = $user->posts()->first();
```

### Access via Dynamic Property

If you do not need to add additional constraints to a relationship query, you may simply access the relationship as if it were a property. For example, continuing to use our `User` and `Post` example models, we may access all of a user's posts using the `$user->posts` property instead.

```php
$user = User::find(1);

foreach ($user->posts as $post) {
    // ...
}
```

Dynamic properties are "lazy loading", meaning they will only load their relationship data when you actually access them. Because of this, developers often use [eager loading](#oc-eager-loading) to pre-load relationships they know will be accessed after loading the model. Eager loading provides a significant reduction in SQL queries that must be executed to load a model's relations.

### Querying Relationship Existence

When accessing the records for a model, you may wish to limit your results based on the existence of a relationship. For example, imagine you want to retrieve all blog posts that have at least one comment. To do so, you may pass the name of the relationship to the `has` method:

```php
// Retrieve all posts that have at least one comment...
$posts = Post::has('comments')->get();
```

You may also specify an operator and count to further customize the query:

```php
// Retrieve all posts that have three or more comments...
$posts = Post::has('comments', '>=', 3)->get();
```

Nested `has` statements may also be constructed using "dot" notation. For example, you may retrieve all posts that have at least one comment and vote:

```php
// Retrieve all posts that have at least one comment with votes...
$posts = Post::has('comments.votes')->get();
```

If you need even more power, you may use the `whereHas` and `orWhereHas` methods to put "where" conditions on your `has` queries. These methods allow you to add customized constraints to a relationship constraint, such as checking the content of a comment:

```php
// Retrieve all posts with at least one comment containing words like foo%
$posts = Post::whereHas('comments', function ($query) {
    $query->where('content', 'like', 'foo%');
})->get();
```

### Counting Related Records

In some scenarios you may want to count the number of related records found in a given relationship definition. The `withCount` method can be used to include a `{relation}_count` column with the selected models.

```php
$users = User::withCount('roles')->get();

foreach ($users as $user) {
    echo $user->roles_count;
}
```

The `withCount` method supports multiple relations along with additional query constraints.

```php
$posts = Post::withCount(['votes', 'comments' => function ($query) {
    $query->where('content', 'like', 'foo%');
}])->get();

echo $posts[0]->votes_count;
echo $posts[0]->comments_count;
```

You may lazy load the count column with the `loadCount` method.

```php
$user = User::first();
$user->loadCount('roles');
```

Additional query constraints are also supported.

```php
$user->loadCount(['roles' => function ($query) {
    $query->where('clearance', '>', 5);
}])
```

<a id="oc-eager-loading"></a>
## Eager Loading

When accessing relationships as properties, the relationship data is "lazy loaded". This means the relationship data is not actually loaded until you first access the property. However, models can "eager load" relationships at the time you query the parent model. Eager loading alleviates the N + 1 query problem. To illustrate the N + 1 query problem, consider a `Book` model that is related to `Author`:

```php
class Book extends Model
{
    public $belongsTo = [
        'author' => \Acme\Blog\Models\Author::class
    ];
}
```

Now let's retrieve all books and their authors:

```php
$books = Book::all();

foreach ($books as $book) {
    echo $book->author->name;
}
```

This loop will execute 1 query to retrieve all of the books on the table, then another query for each book to retrieve the author. So, if we have 25 books, this loop would run 26 queries: 1 for the original book, and 25 additional queries to retrieve the author of each book.

Thankfully we can use eager loading to reduce this operation to just 2 queries. When querying, you may specify which relationships should be eager loaded using the `with` method:

```php
$books = Book::with('author')->get();

foreach ($books as $book) {
    echo $book->author->name;
}
```

For this operation only two queries will be executed:

```sql
select * from books

select * from authors where id in (1, 2, 3, 4, 5, ...)
```

#### Eager loading multiple relationships

Sometimes you may need to eager load several different relationships in a single operation. To do so, just pass additional arguments to the `with` method:

```php
$books = Book::with('author', 'publisher')->get();
```

#### Nested eager loading

To eager load nested relationships, you may use "dot" syntax. For example, let's eager load all of the book's authors and all of the author's personal contacts in one statement:

```php
$books = Book::with('author.contacts')->get();
```

### Constraining Eager Loads

Sometimes you may wish to eager load a relationship, but also specify additional query constraints for the eager loading query. Here's an example:

```php
$users = User::with([
    'posts' => function ($query) {
        $query->where('title', 'like', '%first%');
    }
])->get();
```

In this example, the model will only eager load posts if the post's `title` column contains the word `first`. Of course, you may call other [query builder](query.md) methods to further customize the eager loading operation:

```php
$users = User::with([
    'posts' => function ($query) {
        $query->orderBy('created_at', 'desc');
    }
])->get();
```

### Lazy Eager Loading

Sometimes you may need to eager load a relationship after the parent model has already been retrieved. For example, this may be useful if you need to dynamically decide whether to load related models:

```php
$books = Book::all();

if ($someCondition) {
    $books->load('author', 'publisher');
}
```

If you need to set additional query constraints on the eager loading query, you may pass a `Closure` to the `load` method:

```php
$books->load([
    'author' => function ($query) {
        $query->orderBy('published_date', 'asc');
    }
]);
```

## Inserting Related Models

Just like you would [query a relationship](#oc-querying-relations), October supports defining a relationship using a method or dynamic property approach. For example, perhaps you need to insert a new `Comment` for a `Post` model. Instead of manually setting the `post_id` attribute on the `Comment`, you may insert the `Comment` directly from the relationship.

### Insert via Relationship Method

October provides convenient methods for adding new models to relationships. Primarily models can be added to a relationship or removed from a relationship. In each case the relationship is associated or disassociated respectively.

#### Add method

Use the `add` method to associate a new relationship.

```php
$comment = new Comment(['message' => 'A new comment.']);

$post = Post::find(1);

$comment = $post->comments()->add($comment);
```

Notice that we did not access the `comments` relationship as a dynamic property. Instead, we called the `comments` method to obtain an instance of the relationship. The `add` method will automatically add the appropriate `post_id` value to the new `Comment` model.

If you need to save multiple related models, you may use the `addMany` method:

```php
$post = Post::find(1);

$post->comments()->addMany([
    new Comment(['message' => 'A new comment.']),
    new Comment(['message' => 'Another comment.']),
]);
```

#### Remove method

Comparatively, the `remove` method can be used to disassociate a relationship, making it an orphaned record.

```php
$post->comments()->remove($comment);
```

In the case of many-to-many relations, the record is removed from the relationship's collection instead.

```php
$post->categories()->remove($category);
```

In the case of a "belongs to" relationship, you may use the `dissociate` method, which doesn't require the related model passed to it.

```php
$post->author()->dissociate();
```

#### Adding with pivot data

When working with a many-to-many relationship, the `add` method accepts an array of additional intermediate "pivot" table attributes as its second argument as an array.

```php
$user = User::find(1);

$pivotData = ['expires' => $expires];

$user->roles()->add($role, $pivotData);
```

The second argument of the `add` method can also specify the session key used by [deferred binding](#oc-deferred-binding) when passed as a string. In these cases the pivot data can be provided as the third argument instead.

```php
$user->roles()->add($role, $sessionKey, $pivotData);
```

#### Create method

While `add` and `addMany` accept a full model instance, you may also use the `create` method, that accepts a PHP array of attributes, creates a model, and inserts it into the database.

```php
$post = Post::find(1);

$comment = $post->comments()->create([
    'message' => 'A new comment.',
]);
```

Before using the `create` method, be sure to review the documentation on attribute [mass assignment](model.md#oc-mass-assignment) as the attributes in the PHP array are restricted by the model's "fillable" definition.

### Insert via Dynamic Property

Relationships can be set directly via their properties in the same way you would access them. Setting a relationship using this approach will overwrite any relationship that existed previously. The model should be saved afterwards like you would with any attribute.

```php
$post->author = $author;

$post->comments = [$comment1, $comment2];

$post->save();
```

Alternatively you may set the relationship using the primary key, this is useful when working with HTML forms.

```php
// Assign to author with ID of 3
$post->author = 3;

// Assign comments with IDs of 1, 2 and 3
$post->comments = [1, 2, 3];

$post->save();
```

Relationships can be disassociated by assigning the NULL value to the property.

```php
$post->author = null;

$post->comments = null;

$post->save();
```

Similar to [deferred binding](#oc-deferred-binding), relationships defined on non-existent models are deferred in memory until they are saved. In this example the post does not exist yet, so the `post_id` attribute cannot be set on the comment via `$post->comments`. Therefore the association is deferred until the post is created by calling the `save` method.

```php
$comment = Comment::find(1);

$post = new Post;

$post->comments = [$comment];

$post->save();
```

### Many To Many Relations

#### Attaching / Detaching

When working with many-to-many relationships, Models provide a few additional helper methods to make working with related models more convenient. For example, let's imagine a user can have many roles and a role can have many users. To attach a role to a user by inserting a record in the intermediate table that joins the models, use the `attach` method:

```php
$user = User::find(1);

$user->roles()->attach($roleId);
```

When attaching a relationship to a model, you may also pass an array of additional data to be inserted into the intermediate table:

```php
$user->roles()->attach($roleId, ['expires' => $expires]);
```

Of course, sometimes it may be necessary to remove a role from a user. To remove a many-to-many relationship record, use the `detach` method. The `detach` method will remove the appropriate record out of the intermediate table; however, both models will remain in the database:

```php
// Detach a single role from the user...
$user->roles()->detach($roleId);

// Detach all roles from the user...
$user->roles()->detach();
```

For convenience, `attach` and `detach` also accept arrays of IDs as input:

```php
$user = User::find(1);

$user->roles()->detach([1, 2, 3]);

$user->roles()->attach([1 => ['expires' => $expires], 2, 3]);
```

#### Syncing For convenience

You may also use the `sync` method to construct many-to-many associations. The `sync` method accepts an array of IDs to place on the intermediate table. Any IDs that are not in the given array will be removed from the intermediate table. So, after this operation is complete, only the IDs in the array will exist in the intermediate table:

```php
$user->roles()->sync([1, 2, 3]);
```

You may also pass additional intermediate table values with the IDs:

```php
$user->roles()->sync([1 => ['expires' => true], 2, 3]);
```

### Touching Parent Timestamps

When a model `belongsTo` or `belongsToMany` another model, such as a `Comment` which belongs to a `Post`, it is sometimes helpful to update the parent's timestamp when the child model is updated. For example, when a `Comment` model is updated, you may want to automatically "touch" the `updated_at` timestamp of the owning `Post`. Just add a `touches` property containing the names of the relationships to the child model:

```php
class Comment extends Model
{
    /**
     * All of the relationships to be touched.
     */
    protected $touches = ['post'];

    /**
     * Relations
     */
    public $belongsTo = [
        'post' => \Acme\Blog\Models\Post::class
    ];
}
```

Now, when you update a `Comment`, the owning `Post` will have its `updated_at` column updated as well:

```php
$comment = Comment::find(1);

$comment->text = 'Edit to this comment!';

$comment->save();
```

<a id="oc-deferred-binding"></a>
## Deferred Binding

Deferred bindings allows you to postpone model relationships binding until the master record commits the changes. This is particularly useful if you need to prepare some models (such as file uploads) and associate them to another model that doesn't exist yet.

You can defer any number of **slave** models against a **master** model using a **session key**. When the master record is saved along with the session key, the relationships to slave records are updated automatically for you. Deferred bindings are supported in the back-end [Form behavior](../backend/form.md) automatically, but you may want to use this feature in other places.

### Generating a Session Key

The session key is required for deferred bindings. You can think of a session key as of a transaction identifier. The same session key should be used for binding/unbinding relationships and saving the master model. You can generate the session key with PHP `uniqid()` function. Note that the [form helper](../markup/function-form.md) generates a hidden field containing the session key automatically.

```php
$sessionKey = uniqid('session_key', true);
```

### Defer a Relation Binding

The comment in the next example will not be added to the post unless the post is saved.

```php
$comment = new Comment;
$comment->content = "Hello world!";
$comment->save();

$post = new Post;
$post->comments()->add($comment, $sessionKey);
```

> **Note**: the `$post` object has not been saved but the relationship will be created if the saving happens.

### Defer a Relation Unbinding

The comment in the next example will not be deleted unless the post is saved.

```php
$comment = Comment::find(1);
$post = Post::find(1);
$post->comments()->remove($comment, $sessionKey);
```

### List All Bindings

Use the `withDeferred` method of a relation to load all records, including deferred. The results will include existing relations as well.

```php
$post->comments()->withDeferred($sessionKey)->get();
```

### Cancel All Bindings

It's a good idea to cancel deferred binding and delete the slave objects rather than leaving them as orphans.

```php
$post->cancelDeferred($sessionKey);
```

### Commit All Bindings

You can commit (bind or unbind) all deferred bindings when you save the master model by providing the session key with the second argument of the `save` method.

```php
$post = new Post;
$post->title = "First blog post";
$post->save(null, $sessionKey);
```

The same approach works with the model's `create` method:

```php
$post = Post::create(['title' => 'First blog post'], $sessionKey);
```

### Lazily Commit Bindings

If you are unable to supply the `$sessionKey` when saving, you can commit the bindings at any time using the the next code:

```php
$post->commitDeferred($sessionKey);
```

### Clean Up Orphaned Bindings

Destroys all bindings that have not been committed and are older than 1 day:

```php
October\Rain\Database\Models\DeferredBinding::cleanUp(1);
```

> **Note**: October CMS automatically destroys deferred bindings that are older than 5 days. It happens when a backend user logs into the system.

### Disable Deferred Binding

Sometimes you might need to disable deferred binding entirely for a given model, for instance if you are loading it from a separate database connection. In order to do that, you need to make sure that the model's `sessionKey` property is `null` before the pre and post deferred binding hooks in the internal save method are run. To do that, you can bind to the model's `model.saveInternal` event.

```php
public function __construct()
{
    $result = parent::__construct(...func_get_args());

    $this->bindEvent('model.saveInternal', function () {
        $this->sessionKey = null;
    });

    return $result;
}
```

> **Note**: This will disable deferred binding entirely for any model's you apply this override to.<|MERGE_RESOLUTION|>--- conflicted
+++ resolved
@@ -83,7 +83,6 @@
 }
 ```
 
-<<<<<<< HEAD
 The **scope** parameter can also refer to a static method.
 
 ```php
@@ -113,9 +112,7 @@
 
 > **Note**: The `relationClass` should inherit the class of the specified type. For example, when using `belongsTo` the class must inherit `October\Rain\Database\Relations\BelongsTo`.
 
-=======
 <a id="oc-relationship-types"></a>
->>>>>>> 65b0994b
 ## Relationship Types
 
 The following relations types are available:
@@ -433,7 +430,7 @@
 **detach** | if set to false, the related model will be not be detached if the primary model is deleted or relationship is destroyed, default: true.
 **pivot** | an array of pivot columns found in the join table, attributes are available via `$model->pivot`.
 **pivotModel** | specify a custom model class to return when accessing the pivot relation. Defaults to `October\Rain\Database\Pivot` while for polymorphic relation `October\Rain\Database\MorphPivot`.
-**pivotSortable** | specify a sort order column for the pivot table, used in combination with the [`SortableRelation` trait](../backend/reorder.md#sortable-relation-model).
+**pivotSortable** | specify a sort order column for the pivot table, used in combination with the [`SortableRelation` trait](../backend/reorder.md#oc-sortable-relation-model).
 
 <a id="relation-has-many-through"></a>
 ### Has Many Through
