# Developing Themes

The theme directory could include the **theme.yaml**, **version.yaml** and **assets/images/theme-preview.png** files. These files are optional for the local development but required for themes published on the October CMS Marketplace.

<a id="oc-theme-information-file"></a>
## Theme Information File

The theme information file **theme.yaml** contains the theme description, the author name, URL of the author's website and some other information. The file should be placed to the theme root directory:

::: dir
├── themes
|   └── website
|       ├── pages
|       ├── layouts
|       ├── partials
|       ├── content
|       ├── assets
|       └── `theme.yaml` _<== Information File_
:::

The following fields are supported in the **theme.yaml** file:

Field | Description
------------- | -------------
**name** | specifies the theme name, required.
**author** | specifies the author name, required.
**homepage** | specifies the author website URL, required.
**description** | the theme description, required.
**previewImage** | custom preview image, path relative to the theme directory, eg: `assets/images/preview.png`, optional.
**code** | the theme code, optional. The value is used on the October CMS marketplace for initializing the theme code value.
**authorCode** | the theme author code, optional. The value is used on the October CMS marketplace for defining the theme owner.
**form** | a configuration array or reference to a form field definition file, used for [theme customization](#oc-theme-customization), optional.
**require** | an array of plugin names used for [theme dependencies](#oc-theme-dependencies), optional.

Example of the theme information file:

```yaml
name: "October CMS Demo"
description: "Demonstrates the basic concepts of the front-end theming."
author: "October CMS"
homepage: "https://octobercms.com"
code: "Demo"
authorCode: "Acme"
```

<a id="oc-version-file"></a>
## Version File

The theme version file **version.yaml** defines the current theme version and the change log. The file should be placed to the theme root directory.

::: dir
├── themes
|   └── website
|       ├── ...
|       └── theme.yaml
|       └── `version.yaml` _<== Version File_
:::

The file contains the following format.

```yaml
v1.0.1: Theme initialization
v1.0.2: Added more features
v1.0.3: Some features are removed
```

## Theme Preview Image

The theme preview image is used in the back-end theme selector. The image file **theme-preview.png** should be placed to the theme's **assets/images** directory:

::: dir
├── themes
|   └── website
|       ├── ...
|       └── assets
|           └── images
|               └── `theme-preview.png` _<== Preview Image_
:::

The image width should be at least 600px. The ideal aspect ratio is 1.5, for example 600x400px.

<<<<<<< HEAD
## Theme Dependencies

A theme can depend on plugins by defining a **require** option in the [Theme information file](#theme-information-file), the option should supply an array of plugin names that are considered requirements. A theme that depends on **Acme.Blog** and **Acme.User** can define this requirement like so:

```yaml
name: "October CMS Demo"
# [...]

require:
    - "Acme.User"
    - "Acme.Blog"
```

When the theme is installed for the first time, the system will attempt to install the required plugins at the same time. For a streamlined experience, consider [adding these plugins to the composer depedency list](../help/publishing-packages.md#declaring-dependencies) as well.

=======
<a id="oc-theme-customization"></a>
>>>>>>> 65b0994b
## Theme Customization

Themes can support configuration values by defining a `form` key in the theme information file. This key should contain a configuration array or reference to a form field definition file, see [form fields](../backend/forms.md#oc-defining-form-fields) for more information.

The following is an example of how to define a website name configuration field called **site_name**:

```yaml
name: My Theme
# [...]

form:
    fields:
        site_name:
            label: Site name
            comment: The website name as it should appear on the front-end
            default: My Amazing Site!
```

<<<<<<< HEAD
The value can then be accessed inside any of the Theme templates using the [default page variable](../cms/markup.md#default-variables) called `this.theme`.
=======
> **Note**: If using nested fields with array syntax (`contact[name]`, `contact[email]` etc.) you need to add the top level to the `ThemeData` model's `jsonable` array using the following.

```php
\Cms\Models\ThemeData::extend(function ($model) {
    $model->addJsonable('contact');
});
```

The value can then be accessed inside any of the Theme templates using the [global Twig variable](../markup/this-theme.md) called `this.theme`.
>>>>>>> 65b0994b

```twig
<h1>Welcome to {{ this.theme.site_name }}!</h1>
```

You may also define the configuration in a separate file, where the path is relative to the theme. The following definition will source the form fields from the file **config/fields.yaml** inside the theme.

```yaml
name: My Theme
# [...]

form: config/fields.yaml
```

**themes/demo/config/fields.yaml**:

```yaml
fields:
    site_name:
        label: Site name
        comment: The website name as it should appear on the front-end
        default: My Amazing Site!
```

### Using Theme Data In CSS

Sometimes you want to include a visual preference inside your theme stylesheet. You may use CSS custom properties (variables) to make these values available. In the following example, we will use a [Color Picker field type](../backend/forms.md#color-picker) to specify a custom link color.

```yaml
form:
    fields:
        # [...]

        link_color:
            label: Link color
            type: colorpicker
```

Using the above example we can define a [CMS partial](../cms/partials.md) that passes the selected value to CSS using a local stylesheet. The partial is then included in the [theme layout](../cms/layouts.md) inside the `<head>` tag.

```html
<style>
    :root {
        --my-color: {{ this.theme.link_color }};
    }
</style>
```

<<<<<<< HEAD
> **Note**: Custom property names are case sensitive so `--my-color` will be treated as a separate custom property to `--My-color`.
=======
<a id="oc-theme-dependencies"></a>
## Theme Dependencies

A theme can depend on plugins by defining a **require** option in the [Theme information file](#oc-theme-information-file), the option should supply an array of plugin names that are considered requirements. A theme that depends on **Acme.Blog** and **Acme.User** can define this requirement like so:
>>>>>>> 65b0994b

Now inside your stylesheet the custom property can be used anywhere by specifying the custom property name inside the `var()` function, in place of a regular property value.

```css
a {
    color: var(--my-color);
}
```

## Localization

Themes can provide backend localization keys through files placed in the **lang** subdirectory of the theme's directory. These localization keys are registered automatically only when interacting with the October backend and can be used for form labels just like [plugin localization](../plugin/localization.md)

> **Note**: Translating frontend content should be handled with the [RainLab.Translate](https://octobercms.com/plugin/rainlab-translate) plugin.

### Localization File Structure

Below is an example of the theme's language directory.

::: dir
├── themes
|   └── website
|       └── `lang` _<== Localization Directory_
|           ├── en
|           |   └── lang.php _<== Localization File_
|           └── fr
|               └── lang.php
:::

The **lang.php** file should define and return an array of any depth, for example:

```php
return [
    'options' => [
        'website_name' => 'October CMS'
    ]
];
```

You are then able to reference the keys using `theme.theme-code::lang.key`. In the above example, the full language key you would use to reference the "website_name" localization key would be `theme.acme::lang.options.website_name`.<|MERGE_RESOLUTION|>--- conflicted
+++ resolved
@@ -79,7 +79,6 @@
 
 The image width should be at least 600px. The ideal aspect ratio is 1.5, for example 600x400px.
 
-<<<<<<< HEAD
 ## Theme Dependencies
 
 A theme can depend on plugins by defining a **require** option in the [Theme information file](#theme-information-file), the option should supply an array of plugin names that are considered requirements. A theme that depends on **Acme.Blog** and **Acme.User** can define this requirement like so:
@@ -95,9 +94,7 @@
 
 When the theme is installed for the first time, the system will attempt to install the required plugins at the same time. For a streamlined experience, consider [adding these plugins to the composer depedency list](../help/publishing-packages.md#declaring-dependencies) as well.
 
-=======
 <a id="oc-theme-customization"></a>
->>>>>>> 65b0994b
 ## Theme Customization
 
 Themes can support configuration values by defining a `form` key in the theme information file. This key should contain a configuration array or reference to a form field definition file, see [form fields](../backend/forms.md#oc-defining-form-fields) for more information.
@@ -116,19 +113,7 @@
             default: My Amazing Site!
 ```
 
-<<<<<<< HEAD
-The value can then be accessed inside any of the Theme templates using the [default page variable](../cms/markup.md#default-variables) called `this.theme`.
-=======
-> **Note**: If using nested fields with array syntax (`contact[name]`, `contact[email]` etc.) you need to add the top level to the `ThemeData` model's `jsonable` array using the following.
-
-```php
-\Cms\Models\ThemeData::extend(function ($model) {
-    $model->addJsonable('contact');
-});
-```
-
 The value can then be accessed inside any of the Theme templates using the [global Twig variable](../markup/this-theme.md) called `this.theme`.
->>>>>>> 65b0994b
 
 ```twig
 <h1>Welcome to {{ this.theme.site_name }}!</h1>
@@ -155,7 +140,7 @@
 
 ### Using Theme Data In CSS
 
-Sometimes you want to include a visual preference inside your theme stylesheet. You may use CSS custom properties (variables) to make these values available. In the following example, we will use a [Color Picker field type](../backend/forms.md#color-picker) to specify a custom link color.
+Sometimes you want to include a visual preference inside your theme stylesheet. You may use CSS custom properties (variables) to make these values available. In the following example, we will use a [Color Picker field type](../backend/forms.md#widget-colorpicker) to specify a custom link color.
 
 ```yaml
 form:
@@ -177,14 +162,7 @@
 </style>
 ```
 
-<<<<<<< HEAD
 > **Note**: Custom property names are case sensitive so `--my-color` will be treated as a separate custom property to `--My-color`.
-=======
-<a id="oc-theme-dependencies"></a>
-## Theme Dependencies
-
-A theme can depend on plugins by defining a **require** option in the [Theme information file](#oc-theme-information-file), the option should supply an array of plugin names that are considered requirements. A theme that depends on **Acme.Blog** and **Acme.User** can define this requirement like so:
->>>>>>> 65b0994b
 
 Now inside your stylesheet the custom property can be used anywhere by specifying the custom property name inside the `var()` function, in place of a regular property value.
 
