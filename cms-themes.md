<<<<<<< HEAD
- [Introduction](#introduction)
- [Subdirectories](#subdirectories)
- [Template structure](#structure)
=======
# CMS Themes

- [Introduction](#introduction)
- [Template structure](#template-structure)



<a name="introduction"></a>
## Introduction

Themes represent the entire contents of a single website, including the template and asset files.

Themes are directories that reside in the **/themes** directory by default.
Themes can contain the following CMS templates:
>>>>>>> 47bf52fc

Themes define the appearance of your website or web application built with October. October themes are completely file-based and can be managed with any version control system, for example Git. This page gives you the top-level description of October themes. You fill find more details about [pages](pages), [partials](partials), [layouts](layouts) and [content files](content) in the corresponding articles.

<a name="introduction" class="anchor" href="#introduction"></a>
## Introduction

<<<<<<< HEAD
Themes are directories that reside in the **/themes** directory by default. Themes can contain the following objects.

- [Pages](pages) - represent the website pages.
- [Partials](partials) - contain reusable chunks of HTML markup.
- [Layouts](layouts) - define the page scaffold.
- [Content files](content) - text, HTML or Markdown blocks that can be edited separately from the page or layout.
- **Asset files** - are resource files like images, CSS and JavaScriptf files.

Below you can see an example theme directory structure. Each October theme is represented with a separate directory. The example displays the "website" theme directory.

```txt
themes/
  website/ <== theme starts here
    pages/
      home.htm
    layouts/
      default.htm
    partials/
      sidebar.htm
    content/
      intro.htm
    assets/
      css/
        my-styles.css
      javascript
      images
```

<a name="subdirectories" class="anchor" href="#subdirectories"></a>
## Subdirectories

October supports a single level subdirectories for pages, partials, layouts and content files (the **assets** directory can have any structure). This simplifies organizing large websites. In the example directory structure below you can see that the pages and partials directories contain the **blog** subdirectory and the content directory contains the **home** subdirectory.

```
themes/
  website/
    pages/
      home.htm
      blog/
        archive.htm
        category.htm
    partials/
      sidebar.htm
      blog/
        category-list.htm
    content/
      footer-contacts.txt
      home/
        intro.htm
    ...
```
=======
    themes/
      website/              <== Theme starts here
        pages/              <== Pages directory
          home.htm
        layouts/            <== Layouts directory
          default.htm
        partials/           <== Partials directory
          sidebar.htm
        content/            <== Content directory
          intro.htm
        assets/             <== Assets directory
          css/
            my-styles.css
          js/
          images/

#### Subdirectories

All CMS templates can be grouped as a single level of subdirectories.
This simplifies organizing large websites.

    themes/
      website/
        pages/
          home.htm
          blog/                 <== Subdirectory
            archive.htm
            category.htm
        partials/
          sidebar.htm
          blog/                 <== Subdirectory
            category-list.htm
        content/
          footer-contacts.txt
          home/                 <== Subdirectory
            intro.htm
        ...
>>>>>>> 47bf52fc

To refer to a partial or a content file from a subdirectory, specify the subdirectory name before the template name. Example of rendering a partial from a subdirectory:

    {% partial "blog/category-list" %}

> **Note**: To keep things simple, only one level of subdirectories is supported.



<<<<<<< HEAD
Referring a content file from a subdirectory:

```php
{% content 'docs/themes.md' %}
```

Note that the partial and content paths are always absolute. If in a partial you render another partial from the same subdirectory you still need to specify the subdirectory name.
=======
<a name="template-structure"></a>
## Template structure
>>>>>>> 47bf52fc

<a name="structure" class="anchor" href="#structure"></a>
## Template structure

Pages, partials and layout templates can include up to 3 sections: **configuration**, **PHP code**, and **Twig markup**.
Sections are separated with the `==` sequence.
For example:

    url = "/blog"
    layout = "default"
    ==
    function onStart()
    {
        $this['posts'] = ...;
    }
    ==
    <h3>Blog archive</h3>
    {% for post in posts %}
        <h4>{{ post.title }}</h4>
        {{ post.content }}
    {% endfor %}

<a name="configuration-section" class="anchor" href="#configuration-section"></a>
### Configuration section

The configuration section sets the template parameters. Supported configuration parameters are specific for different CMS templates and described in their corresponding documentation articles. The configuration section uses the simple INI format, where string parameter values are enclosed within quotes.  Example configuration section for a page template:

```php
url = "/blog"
layout = "default"

[component]
parameter = "value"
```

<a name="php-section" class="anchor" href="#php-section"></a>
### PHP code section

The code in the PHP section executes every time before the template is rendered. The PHP section is optional for all CMS templates and its contents depends on the template type where it is defined. The PHP code section can contain optional open and close PHP tags to enable syntax highlighting in text editors. The open and close tags should always be specified on another line to the section separator `==`.

    url = "/blog"
    layout = "default"
    ==
    <?
    function onStart()
    {
        $this['posts'] = ...;
    }
    ?>
    ==
    <h3>Blog archive</h3>
    {% for post in posts %}
        <h4>{{ post.title }}</h4>
        {{ post.content }}
    {% endfor %}

> **Note:** in the PHP section you can only define functions and refer to namespaces with the PHP `use` keyword. No other PHP code is allowed in the PHP section. This is because the PHP section is converted to a PHP class when the page is parsed.

Example namespace reference:

```php
url = "/blog"
layout = "default"
==
<?
use JohnSmith\Blog\Classes\Post;

function onStart()
{
  $this['posts'] = Post::get();
}
?>
==
```

<a name="twig-section" class="anchor" href="#twig-section"></a>
### Twig markup section

The Twig section defines the markup to be rendered by the template. In the Twig section you can use [Twig functions, filters and tags provided by October](markup) and all the native [Twig](http://twig.sensiolabs.org/documentation) functions, tags and filters. The content of the Twig section depends on the template type (page, layout or partial). You will find more information about specific Twig objects in the documentation.<|MERGE_RESOLUTION|>--- conflicted
+++ resolved
@@ -1,30 +1,15 @@
-<<<<<<< HEAD
+# CMS Themes
+
 - [Introduction](#introduction)
 - [Subdirectories](#subdirectories)
 - [Template structure](#structure)
-=======
-# CMS Themes
 
-- [Introduction](#introduction)
-- [Template structure](#template-structure)
-
-
-
-<a name="introduction"></a>
-## Introduction
-
-Themes represent the entire contents of a single website, including the template and asset files.
-
-Themes are directories that reside in the **/themes** directory by default.
-Themes can contain the following CMS templates:
->>>>>>> 47bf52fc
 
 Themes define the appearance of your website or web application built with October. October themes are completely file-based and can be managed with any version control system, for example Git. This page gives you the top-level description of October themes. You fill find more details about [pages](pages), [partials](partials), [layouts](layouts) and [content files](content) in the corresponding articles.
 
 <a name="introduction" class="anchor" href="#introduction"></a>
 ## Introduction
 
-<<<<<<< HEAD
 Themes are directories that reside in the **/themes** directory by default. Themes can contain the following objects.
 
 - [Pages](pages) - represent the website pages.
@@ -35,48 +20,6 @@
 
 Below you can see an example theme directory structure. Each October theme is represented with a separate directory. The example displays the "website" theme directory.
 
-```txt
-themes/
-  website/ <== theme starts here
-    pages/
-      home.htm
-    layouts/
-      default.htm
-    partials/
-      sidebar.htm
-    content/
-      intro.htm
-    assets/
-      css/
-        my-styles.css
-      javascript
-      images
-```
-
-<a name="subdirectories" class="anchor" href="#subdirectories"></a>
-## Subdirectories
-
-October supports a single level subdirectories for pages, partials, layouts and content files (the **assets** directory can have any structure). This simplifies organizing large websites. In the example directory structure below you can see that the pages and partials directories contain the **blog** subdirectory and the content directory contains the **home** subdirectory.
-
-```
-themes/
-  website/
-    pages/
-      home.htm
-      blog/
-        archive.htm
-        category.htm
-    partials/
-      sidebar.htm
-      blog/
-        category-list.htm
-    content/
-      footer-contacts.txt
-      home/
-        intro.htm
-    ...
-```
-=======
     themes/
       website/              <== Theme starts here
         pages/              <== Pages directory
@@ -93,10 +36,10 @@
           js/
           images/
 
-#### Subdirectories
+<a name="subdirectories" class="anchor" href="#subdirectories"></a>
+## Subdirectories
 
-All CMS templates can be grouped as a single level of subdirectories.
-This simplifies organizing large websites.
+October supports a single level subdirectories for pages, partials, layouts and content files (the **assets** directory can have any structure). This simplifies organizing large websites. In the example directory structure below you can see that the pages and partials directories contain the **blog** subdirectory and the content directory contains the **home** subdirectory.
 
     themes/
       website/
@@ -114,28 +57,12 @@
           home/                 <== Subdirectory
             intro.htm
         ...
->>>>>>> 47bf52fc
 
 To refer to a partial or a content file from a subdirectory, specify the subdirectory name before the template name. Example of rendering a partial from a subdirectory:
 
     {% partial "blog/category-list" %}
 
-> **Note**: To keep things simple, only one level of subdirectories is supported.
-
-
-
-<<<<<<< HEAD
-Referring a content file from a subdirectory:
-
-```php
-{% content 'docs/themes.md' %}
-```
-
-Note that the partial and content paths are always absolute. If in a partial you render another partial from the same subdirectory you still need to specify the subdirectory name.
-=======
-<a name="template-structure"></a>
-## Template structure
->>>>>>> 47bf52fc
+> **Note:** the template paths are always absolute. If in a partial you render another partial from the same subdirectory you still need to specify the subdirectory name.
 
 <a name="structure" class="anchor" href="#structure"></a>
 ## Template structure
@@ -161,15 +88,13 @@
 <a name="configuration-section" class="anchor" href="#configuration-section"></a>
 ### Configuration section
 
-The configuration section sets the template parameters. Supported configuration parameters are specific for different CMS templates and described in their corresponding documentation articles. The configuration section uses the simple INI format, where string parameter values are enclosed within quotes.  Example configuration section for a page template:
+The configuration section sets the template parameters. Supported configuration parameters are specific for different CMS templates and described in their corresponding documentation articles. The configuration section uses the simple [INI format](http://en.wikipedia.org/wiki/INI_file), where string parameter values are enclosed within quotes.  Example configuration section for a page template:
 
-```php
-url = "/blog"
-layout = "default"
+    url = "/blog"
+    layout = "default"
 
-[component]
-parameter = "value"
-```
+    [component]
+    parameter = "value"
 
 <a name="php-section" class="anchor" href="#php-section"></a>
 ### PHP code section
@@ -196,20 +121,18 @@
 
 Example namespace reference:
 
-```php
-url = "/blog"
-layout = "default"
-==
-<?
-use JohnSmith\Blog\Classes\Post;
+    url = "/blog"
+    layout = "default"
+    ==
+    <?
+    use JohnSmith\Blog\Classes\Post;
 
-function onStart()
-{
-  $this['posts'] = Post::get();
-}
-?>
-==
-```
+    function onStart()
+    {
+      $this['posts'] = Post::get();
+    }
+    ?>
+    ==
 
 <a name="twig-section" class="anchor" href="#twig-section"></a>
 ### Twig markup section
