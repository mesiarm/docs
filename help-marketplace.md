--- conflicted
+++ resolved
@@ -27,9 +27,6 @@
 
 It is possible to hide published plugins. Click the **Hide** menu item on the sidebar of the Plugin Details page to hide a published plugin. This item is available only for published plugins. To show the plugin again click the **Unhide** menu item. Unhiding a plugin doesn't require the approval.
 
-<<<<<<< HEAD
-The **Manage updates** menu item allows to update a plugin on the Marketplace. Note that if you're updating a plugin you should increase its version number in the [Plugin version file](/docs/plugin/registration#migrations-version-history), otherwise existing plugin installations won't know that it was updated.
-=======
 The **Manage updates** menu item allows to update a plugin on the Marketplace. Note that if you're updating a plugin you should increase its version number in the [Plugin version file](/docs/plugin/registration#migrations-version-history), otherwise existing plugin installations won't know that it was updated.
 
 ### Updating plugins automatically
@@ -64,5 +61,4 @@
 <a name="plugin-screenshots" class="anchor" href="#plugin-screenshots"></a>
 ### Provide quality screenshots
 
-Screenshots are very important. Sometimes a single glance is enough to understand what a software product does and what the final result looks like. Take screenshots of your plugins and their components in the back-end user interface. Style front-end pages before taking screenshots. Use known CSS frameworks for the demo front-end pages - they are recognizable and this could save you time.
->>>>>>> d72eeb5f
+Screenshots are very important. Sometimes a single glance is enough to understand what a software product does and what the final result looks like. Take screenshots of your plugins and their components in the back-end user interface. Style front-end pages before taking screenshots. Use known CSS frameworks for the demo front-end pages - they are recognizable and this could save you time.