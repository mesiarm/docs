# Installation

- [Minimum system requirements](#system-requirements)
- [Wizard installation](#wizard-installation)
    - [Troubleshooting installation](#troubleshoot-installation)
- [Command-line installation](#command-line-installation)
- [Post-installation steps](#post-install-steps)
    - [Delete installation files](#delete-install-files)
    - [Review configuration](#config-review)
    - [Setting up the scheduler](#crontab-setup)
    - [Setting up queue workers](#queue-setup)

There are two ways you can install October, either using the [Wizard installer](#wizard-installation) or [Command-line installation](../console/commands#console-install) instructions. Before you proceed, you should check that your server meets the minimum system requirements.

<a name="system-requirements"></a>
## Minimum system requirements

October CMS has some server requirements for web hosting:

1. PHP version 7.2 or higher
1. PDO PHP Extension (and relevant driver for the database you want to connect to)
1. cURL PHP Extension
1. OpenSSL PHP Extension
1. Mbstring PHP Extension
1. ZipArchive PHP Extension
1. GD PHP Extension
1. SimpleXML PHP Extension

Some OS distributions may require you to manually install some of the required PHP extensions.

When using Ubuntu, the following command can be run to install all required extensions:

```bash
sudo apt-get update &&
sudo apt-get install php php-ctype php-curl php-xml php-fileinfo php-gd php-json php-mbstring php-mysql php-sqlite3 php-zip
```

<<<<<<< HEAD
Some OS distributions may require you to manually install the PHP JSON and XML extensions. For example, when using Ubuntu this can be done via `apt-get install php7.2-json` and `apt-get install php7.2-xml` respectively.

=======
>>>>>>> f36547ef
When using the SQL Server database engine, you will need to install the [group concatenation](https://groupconcat.codeplex.com/) user-defined aggregate.

<a name="wizard-installation"></a>
## Wizard installation

The wizard installation is the recommended way to install October for **non-technical users**. It is simpler than the command-line installation and doesn't require any special skills.

> **Note:** If you are a developer, we recommend that you [install via Composer instead](../console/commands#console-install-composer)

1. Prepare a directory on your server that is empty. It can be a sub-directory, domain root or a sub-domain.
1. [Download the installer archive file](http://octobercms.com/download).
1. Unpack the installer archive to the prepared directory.
1. Grant writing permissions on the installation directory and all its subdirectories and files.
1. Navigate to the install.php script in your web browser.
1. Follow the installation instructions.

![image](https://github.com/octobercms/docs/blob/master/images/wizard-installer.png?raw=true) {.img-responsive .frame}

<a name="troubleshoot-installation"></a>
### Troubleshooting installation

1. **An error 500 is displayed when downloading the application files**: You may need to increase or disable the timeout limit on your webserver. For example, Apache's FastCGI sometimes has the `-idle-timeout` option set to 30 seconds.

1. **A blank screen is displayed when opening the application**: Check the permissions are set correctly on the `/storage` files and folders, they should be writable for the web server.

1. **An error code "liveConnection" is displayed**: The installer will test a connection to the installation server using port 80. Check that your webserver can create outgoing connections on port 80 via PHP. Contact your hosting provider or this is often found in the server firewall settings.

1. **The back-end area displays "Page not found" (404)**: If the application cannot find the database then a 404 page will be shown for the back-end. Try enabling [debug mode](../setup/configuration#debug-mode) to see the underlying error message.

> **Note:** A detailed installation log can be found in the `install_files/install.log` file.

<a name="command-line-installation"></a>
## Command-line installation

If you feel more comfortable with a command-line or want to use composer, there is a CLI install process on the [Console interface page](../console/commands#console-install).

<a name="post-install-steps"></a>
## Post-installation steps

There are some things you may need to set up after the installation is complete.

<a name="delete-install-files"></a>
### Delete installation files

If you have used the [Wizard installer](#wizard-installation), for security reasons you should verify the installation files have been deleted. The October installer attempts to cleanup after itself, but you should always verify that they have been successfullly removed:

    install_files/      <== Installation directory
    install.php         <== Installation script

<a name="config-review"></a>
### Review configuration

Configuration files are stored in the **config** directory of the application. While each file contains descriptions for each setting, it is important to review the [common configuration options](../setup/configuration) available for your circumstances.

For example, in production environments you may want to enable [CSRF protection](../setup/configuration#csrf-protection). While in development environments, you may want to enable [bleeding edge updates](../setup/configuration#edge-updates).

While most configuration is optional, we strongly recommend disabling [debug mode](../setup/configuration#debug-mode) for production environments. You may also want to use a [public folder](../setup/configuration#public-folder) for additional security.

<a name="crontab-setup"></a>
### Setting up the scheduler

For *scheduled tasks* to operate correctly, you should add the following Cron entry to your server. Editing the crontab is commonly performed with the command `crontab -e`.

    * * * * * php /path/to/artisan schedule:run >> /dev/null 2>&1

Be sure to replace **/path/to/artisan** with the absolute path to the *artisan* file in the root directory of October. This Cron will call the command scheduler every minute. Then October evaluates any scheduled tasks and runs the tasks that are due.

> **Note**: If you are adding this to `/etc/cron.d` you'll need to specify a user immediately after `* * * * *`.

<a name="queue-setup"></a>
### Setting up queue workers

You may optionally set up an external queue for processing *queued jobs*, by default these will be handled asynchronously by the platform. This behavior can be changed by setting the `default` parameter in the `config/queue.php`.

If you decide to use the `database` queue driver, it is a good idea to add a Crontab entry for the command `php artisan queue:work --once` to process the first available job in the queue.<|MERGE_RESOLUTION|>--- conflicted
+++ resolved
@@ -35,11 +35,6 @@
 sudo apt-get install php php-ctype php-curl php-xml php-fileinfo php-gd php-json php-mbstring php-mysql php-sqlite3 php-zip
 ```
 
-<<<<<<< HEAD
-Some OS distributions may require you to manually install the PHP JSON and XML extensions. For example, when using Ubuntu this can be done via `apt-get install php7.2-json` and `apt-get install php7.2-xml` respectively.
-
-=======
->>>>>>> f36547ef
 When using the SQL Server database engine, you will need to install the [group concatenation](https://groupconcat.codeplex.com/) user-defined aggregate.
 
 <a name="wizard-installation"></a>
